--- conflicted
+++ resolved
@@ -1,10 +1,6 @@
 module github.com/dell/gofsutil
 
-<<<<<<< HEAD
-go 1.24.0
-=======
 go 1.25
->>>>>>> d438ff70
 
 require (
 	github.com/sirupsen/logrus v1.9.3
